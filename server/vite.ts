--- conflicted
+++ resolved
@@ -23,12 +23,8 @@
   const serverOptions = {
     middlewareMode: true,
     hmr: { server },
-<<<<<<< HEAD
-    allowedHosts: true as true,
-=======
-    // allow all hosts in dev mode
+    // autorise tous les hosts en mode dev
     allowedHosts: "all" as unknown as true,
->>>>>>> 1d90a00e
   };
 
   const vite = await createViteServer({
@@ -57,7 +53,7 @@
         "index.html",
       );
 
-      // always reload the index.html file from disk incase it changes
+      // Always reload index.html from disk in case it changes
       let template = await fs.promises.readFile(clientTemplate, "utf-8");
       template = template.replace(
         `src="/src/main.tsx"`,
@@ -83,7 +79,7 @@
 
   app.use(express.static(distPath));
 
-  // fall through to index.html if the file doesn't exist
+  // Fall through to index.html if the file doesn't exist
   app.use("*", (_req, res) => {
     res.sendFile(path.resolve(distPath, "index.html"));
   });
