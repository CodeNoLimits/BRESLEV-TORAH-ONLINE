--- conflicted
+++ resolved
@@ -1,4 +1,3 @@
-<<<<<<< HEAD
 import express from 'express';
 import { processBookQuery, testGeminiConnection } from '../services/geminiProcessor.js';
 
@@ -17,311 +16,62 @@
       });
     }
 
-    console.log(`📝 Nouvelle question: "${query}" (livre: ${selectedBook})`);
+    console.log(`[Chat API] Query: "${query}" pour le livre: ${selectedBook}`);
 
-    // Traitement avec Gemini
-    const startTime = Date.now();
-    const result = await processBookQuery(query.trim(), selectedBook);
-    const processingTime = Date.now() - startTime;
+    // Traitement de la requête avec Gemini
+    const response = await processBookQuery(query, selectedBook);
 
-    console.log(`⚡ Réponse générée en ${processingTime}ms`);
-
-    // Réponse succès
     res.json({
-      response: result.response,
-      sources: result.sources,
-      metadata: {
-        book: selectedBook,
-        processingTime,
-        timestamp: new Date().toISOString(),
-        sourceCount: result.sources.length
-      }
+      response,
+      book: selectedBook,
+      timestamp: new Date().toISOString()
     });
 
   } catch (error) {
-    console.error('❌ Erreur route /chat:', error);
+    console.error('[Chat API] Erreur:', error);
     
-    const errorMessage = error instanceof Error ? error.message : 'Erreur interne du serveur';
-    
+    // Réponse de fallback en cas d'erreur
     res.status(500).json({
-      error: 'Erreur de traitement',
-      details: errorMessage,
-      timestamp: new Date().toISOString()
+      error: 'Erreur du guide spirituel',
+      response: 'Le guide spirituel rencontre des difficultés temporaires. Veuillez reformuler votre question ou réessayer dans un moment.',
+      details: process.env.NODE_ENV === 'development' ? (error as Error).message : undefined
     });
   }
 });
-=======
 
-import express from "express";
-import { GoogleGenerativeAI } from "@google/generative-ai";
-import { localBooksProcessor } from "../services/localBooksProcessor";
-
-const router = express.Router();
-
-if (!process.env.GEMINI_API_KEY) {
-  throw new Error("⛔️ GEMINI_API_KEY manquante");
-}
-
-const ai = new GoogleGenerativeAI(process.env.GEMINI_API_KEY);
-const model = ai.getGenerativeModel({
-  model: "gemini-1.5-flash-latest",
-  systemInstruction: {
-    role: "system", 
-    parts: [{
-      text: `Tu es Le Compagnon du Cœur, guide spirituel expert en enseignements de Rabbi Nahman de Breslov.
-
-RÈGLES ABSOLUES :
-- Réponds TOUJOURS en français
-- UTILISE EXCLUSIVEMENT les textes fournis dans le contexte
-- CITE TOUJOURS la source exacte [Nom du livre - Section X] 
-- Si contexte fourni, base-toi UNIQUEMENT sur ces textes
-- Ton ton est chaleureux, sage et bienveillant
-- Explique les concepts spirituels simplement
-- Donne des conseils pratiques basés sur les enseignements
-
-FORMAT DE RÉPONSE OBLIGATOIRE :
-1. Réponse directe à la question (2-3 paragraphes)
-2. Citation précise avec [Source exacte]
-3. Enseignement spirituel principal
-4. Application pratique dans la vie quotidienne
-5. Invitation à approfondir
-
-Ne réponds JAMAIS avec tes connaissances générales si un contexte spécifique est fourni.`
-    }]
-  }
-});
-
-router.post("/chat", async (req, res) => {
-  try {
-    const { text, ref } = req.body;
-
-    if (!text || text.trim().length === 0) {
-      return res.status(400).json({ error: "Question vide" });
-    }
-
-    console.log(`[Chat] 📝 Question reçue: "${text.substring(0, 100)}..."`);
-
-    let prompt = text;
-    let contextFound = false;
-
-    // PRIORITÉ 1: Recherche dans les livres locaux
-    try {
-      console.log('[Chat] 🔍 Recherche dans les livres locaux...');
-      await localBooksProcessor.initialize();
-      
-      const relevantContent = await localBooksProcessor.searchRelevantContent(text, 5);
-      
-      if (relevantContent.length > 0) {
-        console.log(`[Chat] ✅ ${relevantContent.length} passages trouvés dans les livres locaux`);
-        
-        const contextFromLocalBooks = relevantContent
-          .map((content, index) => `PASSAGE ${index + 1}:\n${content}`)
-          .join('\n\n---\n\n');
-        
-        prompt = `CONTEXTE DES ENSEIGNEMENTS DE RABBI NAHMAN:
-${contextFromLocalBooks}
-
-QUESTION: ${text}
-
-Réponds en te basant UNIQUEMENT sur ces textes authentiques. Cite précisément les sources.`;
-        contextFound = true;
-      } else {
-        console.log('[Chat] ⚠️ Aucun passage trouvé dans les livres locaux');
-      }
-    } catch (localError) {
-      console.error('[Chat] ❌ Erreur recherche livres locaux:', localError);
-    }
-
-    // PRIORITÉ 2: Fallback Sefaria si référence fournie
-    if (!contextFound && ref) {
-      try {
-        console.log(`[Chat] 🔍 Fallback Sefaria pour: ${ref}`);
-        const textResponse = await fetch(`${process.env.BASE_URL || 'http://localhost:5000'}/api/sefaria/texts/${encodeURIComponent(ref)}`);
-        
-        if (textResponse.ok) {
-          const textData = await textResponse.json();
-          const contextText = textData.text?.join(' ') || textData.he?.join(' ') || '';
-          
-          if (contextText) {
-            prompt = `CONTEXTE DU TEXTE "${ref}":
-${contextText.slice(0, 2000)}...
-
-QUESTION: ${text}
-
-Réponds en te basant sur ce texte spécifique.`;
-            contextFound = true;
-            console.log('[Chat] ✅ Contexte Sefaria trouvé');
-          }
-        }
-      } catch (contextError) {
-        console.warn('[Chat] ⚠️ Échec récupération Sefaria:', contextError);
-      }
-    }
-
-    // PRIORITÉ 3: Mode général avec guidance
-    if (!contextFound) {
-      console.log('[Chat] 📚 Mode général avec guidance spirituelle');
-      prompt = `Tu es Le Compagnon du Cœur. La question posée est: "${text}"
-
-Réponds avec sagesse spirituelle basée sur les enseignements de Rabbi Nahman de Breslov. 
-Même sans texte spécifique, donne des conseils empreints de cette tradition spirituelle.
-Sois chaleureux et encourageant.`;
-    }
-
-    console.log(`[Chat] 🤖 Envoi à Gemini (contexte: ${contextFound ? 'Oui' : 'Non'})`);
-
-    const chat = model.startChat();
-    const result = await chat.sendMessage(prompt);
-    const response = result.response.text();
-
-    if (!response || response.trim().length === 0) {
-      throw new Error("Réponse vide de l'IA");
-    }
-
-    console.log(`[Chat] ✅ Réponse générée (${response.length} caractères)`);
-
-    res.json({ 
-      answer: response.trim()
-    });
-
-  } catch (error) {
-    console.error("[Chat] ❌ Erreur:", error);
-
-    const errorMessage = error instanceof Error ? error.message : "Erreur inconnue";
-
-    if (errorMessage.includes('quota') || errorMessage.includes('limit')) {
-      return res.status(429).json({ 
-        error: "Le guide spirituel est temporairement surchargé. Veuillez patienter un moment."
-      });
-    }
->>>>>>> 4e0251bc
-
-// Route de test pour vérifier la connexion Gemini
+// Route de santé pour vérifier l'état des services
 router.get('/health', async (req, res) => {
   try {
     const geminiStatus = await testGeminiConnection();
     
     res.json({
-      status: 'ok',
+      status: 'healthy',
       services: {
-        gemini: geminiStatus ? 'connected' : 'disconnected',
-        server: 'running'
-      },
-      timestamp: new Date().toISOString()
+        gemini: geminiStatus ? 'connected' : 'error',
+        timestamp: new Date().toISOString()
+      }
     });
   } catch (error) {
-    console.error('❌ Erreur health check:', error);
-    res.status(500).json({
-      status: 'error',
-      error: error instanceof Error ? error.message : 'Erreur inconnue'
+    res.status(503).json({
+      status: 'unhealthy',
+      error: 'Services non disponibles',
+      details: process.env.NODE_ENV === 'development' ? (error as Error).message : undefined
     });
   }
 });
 
-<<<<<<< HEAD
 // Route pour lister les livres disponibles
 router.get('/books', (req, res) => {
-  const availableBooks = [
-    {
-      id: 'chayei-moharan',
-      name: 'Chayei Moharan',
-      language: 'fr',
-      status: 'available',
-      description: 'Vie et enseignements de Rabbi Nahman de Breslev'
-    },
-    {
-      id: 'likutei-moharan',
-      name: 'Likutei Moharan',
-      language: 'he',
-      status: 'loading',
-      description: 'Recueil principal des enseignements de Rabbi Nahman'
-    },
-    {
-      id: 'sippurei-maasiyot',
-      name: 'Sippurei Maasiyot',
-      language: 'he',
-      status: 'loading',
-      description: 'Contes et histoires de Rabbi Nahman'
-    }
-  ];
-
   res.json({
-    books: availableBooks,
-    total: availableBooks.length,
-    available: availableBooks.filter(b => b.status === 'available').length
+    available_books: [
+      {
+        id: 'chayei-moharan',
+        name: 'Chayei Moharan',
+        description: 'Biographie de Rabbi Nahman racontée par Rabbi Nathan'
+      }
+    ],
+    default_book: 'chayei-moharan'
   });
-=======
-// Enhanced ask endpoint with guaranteed book access
-router.post('/ask', async (req, res) => {
-  try {
-    const { question } = req.body;
-    console.log(`[Ask] 📝 Question: "${question?.substring(0, 100)}..."`);
-
-    if (!question || question.trim().length === 0) {
-      return res.status(400).json({ error: "Question vide" });
-    }
-
-    // Force l'accès aux livres locaux
-    console.log('[Ask] 🔍 Recherche garantie dans les livres...');
-    await localBooksProcessor.initialize();
-    
-    const books = localBooksProcessor.getAvailableBooks();
-    console.log(`[Ask] 📚 ${books.length} livres disponibles:`, books.slice(0, 3));
-
-    const relevantContent = await localBooksProcessor.searchRelevantContent(question, 8);
-    console.log(`[Ask] ✅ ${relevantContent.length} passages trouvés`);
-
-    let enhancedPrompt = question;
-    
-    if (relevantContent.length > 0) {
-      const contextualContent = relevantContent
-        .map((content, index) => `ENSEIGNEMENT ${index + 1}:\n${content.substring(0, 800)}...`)
-        .join('\n\n---\n\n');
-      
-      enhancedPrompt = `CONTEXTE AUTHENTIQUE DES ENSEIGNEMENTS DE RABBI NAHMAN:
-
-${contextualContent}
-
-QUESTION: ${question}
-
-Réponds en te basant UNIQUEMENT sur ces enseignements authentiques. Structure ta réponse ainsi:
-1. Réponse spirituelle détaillée (300-400 mots)
-2. Références exactes des enseignements utilisés
-3. Enseignement spirituel principal à retenir
-4. Conseils pratiques pour la vie quotidienne
-5. Encouragement personnel
-
-Utilise un ton chaleureux et sage.`;
-    } else {
-      enhancedPrompt = `QUESTION SPIRITUELLE: ${question}
-
-En tant que Compagnon du Cœur versé dans les enseignements de Rabbi Nahman de Breslov, réponds avec sagesse et bienveillance. Même sans texte spécifique, puise dans la tradition spirituelle breslov pour offrir guidance et encouragement.`;
-    }
-
-    const askModel = ai.getGenerativeModel({ 
-      model: "gemini-1.5-pro-latest",
-      generationConfig: {
-        maxOutputTokens: 2048,
-        temperature: 0.3,
-        topP: 0.95,
-      }
-    });
-
-    console.log('[Ask] 🤖 Génération de la réponse...');
-    const result = await askModel.generateContent(enhancedPrompt);
-    const answer = result.response.text().trim();
-
-    console.log(`[Ask] ✅ Réponse générée (${answer.length} caractères, ${relevantContent.length} sources)`);
-
-    res.json({ answer });
-    
-  } catch (error) {
-    console.error('[Ask] ❌ Erreur:', error);
-    res.status(500).json({ 
-      error: "Erreur lors de la génération de la réponse. Veuillez réessayer."
-    });
-  }
->>>>>>> 4e0251bc
 });
 
 export default router;