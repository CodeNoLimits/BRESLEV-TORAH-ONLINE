<!DOCTYPE html>
<html lang="fr">
  <head>
    <meta charset="UTF-8" />
<<<<<<< HEAD
    <meta name="viewport" content="width=device-width, initial-scale=1.0, maximum-scale=1" />
    <title>Torah de Breslev - Enseignements de Rabbi Nahman</title>
    <link rel="icon" href="data:image/svg+xml,<svg xmlns=%22http://www.w3.org/2000/svg%22 viewBox=%220 0 100 100%22><text y=%22.9em%22 font-size=%2290%22>❤️</text></svg>">
    <link rel="preconnect" href="https://fonts.googleapis.com">
    <link rel="preconnect" href="https://fonts.gstatic.com" crossorigin>
    <link href="https://fonts.googleapis.com/css2?family=Inter:wght@400;500;600;700&family=Crimson+Text:ital,wght@0,400;0,600;1,400&family=Noto+Sans+Hebrew:wght@400;500;600;700&display=swap" rel="stylesheet">
=======
    <link rel="icon" type="image/svg+xml" href="/vite.svg" />
    <meta name="viewport" content="width=device-width, initial-scale=1.0" />
    <title>Le Compagnon du Cœur - Chayei Moharan</title>
    <meta name="description" content="Application spirituelle interactive pour l'étude des enseignements de Rabbi Nahman de Breslev" />
>>>>>>> 202208bb
  </head>
  <body>
    <div id="root"></div>
    <script type="module" src="/src/main.js"></script>
  </body>
</html><|MERGE_RESOLUTION|>--- conflicted
+++ resolved
@@ -2,22 +2,16 @@
 <html lang="fr">
   <head>
     <meta charset="UTF-8" />
-<<<<<<< HEAD
     <meta name="viewport" content="width=device-width, initial-scale=1.0, maximum-scale=1" />
     <title>Torah de Breslev - Enseignements de Rabbi Nahman</title>
+    <meta name="description" content="Application spirituelle interactive pour l'étude des enseignements de Rabbi Nahman de Breslev" />
     <link rel="icon" href="data:image/svg+xml,<svg xmlns=%22http://www.w3.org/2000/svg%22 viewBox=%220 0 100 100%22><text y=%22.9em%22 font-size=%2290%22>❤️</text></svg>">
     <link rel="preconnect" href="https://fonts.googleapis.com">
     <link rel="preconnect" href="https://fonts.gstatic.com" crossorigin>
     <link href="https://fonts.googleapis.com/css2?family=Inter:wght@400;500;600;700&family=Crimson+Text:ital,wght@0,400;0,600;1,400&family=Noto+Sans+Hebrew:wght@400;500;600;700&display=swap" rel="stylesheet">
-=======
-    <link rel="icon" type="image/svg+xml" href="/vite.svg" />
-    <meta name="viewport" content="width=device-width, initial-scale=1.0" />
-    <title>Le Compagnon du Cœur - Chayei Moharan</title>
-    <meta name="description" content="Application spirituelle interactive pour l'étude des enseignements de Rabbi Nahman de Breslev" />
->>>>>>> 202208bb
   </head>
-  <body>
+  <body class="font-inter antialiased">
     <div id="root"></div>
-    <script type="module" src="/src/main.js"></script>
+    <script type="module" src="/src/main.tsx"></script>
   </body>
 </html>