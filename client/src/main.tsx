import React from 'react';
import ReactDOM from 'react-dom/client';
<<<<<<< HEAD
import App from './App';
import './App.css';

// Global error handler
window.addEventListener('unhandledrejection', (event) => {
  console.error('Unhandled promise rejection:', event.reason);
});

window.addEventListener('error', (event) => {
  console.error('Global error:', event.error);
});

// Render app
const rootElement = document.getElementById('root');
if (!rootElement) {
  throw new Error('Root element not found');
}

const root = ReactDOM.createRoot(rootElement);
root.render(
  <React.StrictMode>
    <App />
  </React.StrictMode>
);
=======
import { ChayeiMoharanDedicated } from './components/ChayeiMoharanDedicated';
import './index.css';

console.log('🕊️ Chayei Moharan - Initialisation...');

const root = ReactDOM.createRoot(
  document.getElementById('root') as HTMLElement
);

root.render(
  <React.StrictMode>
    <ChayeiMoharanDedicated />
  </React.StrictMode>
);

console.log('✅ Application Chayei Moharan chargée');
>>>>>>> 202208bb
<|MERGE_RESOLUTION|>--- conflicted
+++ resolved
@@ -1,8 +1,9 @@
 import React from 'react';
 import ReactDOM from 'react-dom/client';
-<<<<<<< HEAD
 import App from './App';
 import './App.css';
+
+console.log('🕊️ Torah de Breslev - Initialisation...');
 
 // Global error handler
 window.addEventListener('unhandledrejection', (event) => {
@@ -25,21 +26,5 @@
     <App />
   </React.StrictMode>
 );
-=======
-import { ChayeiMoharanDedicated } from './components/ChayeiMoharanDedicated';
-import './index.css';
 
-console.log('🕊️ Chayei Moharan - Initialisation...');
-
-const root = ReactDOM.createRoot(
-  document.getElementById('root') as HTMLElement
-);
-
-root.render(
-  <React.StrictMode>
-    <ChayeiMoharanDedicated />
-  </React.StrictMode>
-);
-
-console.log('✅ Application Chayei Moharan chargée');
->>>>>>> 202208bb
+console.log('✅ Application Torah de Breslev chargée');